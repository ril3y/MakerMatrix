--- conflicted
+++ resolved
@@ -1,4 +1,3 @@
-<<<<<<< HEAD
 import logging
 from http.client import HTTPException
 from typing import List, Optional, Any, Dict, Coroutine
@@ -211,9 +210,10 @@
 
                         categories.append(category)
 
+                part_data["categories"] = categories
                 # Create the part with the prepared categories
                 new_part = PartModel(**part_data)
-                new_part.categories = categories
+                #new_part.categories = categories
 
                 # Add the part via repository
                 part_obj = PartRepository.add_part(session, new_part)
@@ -571,580 +571,4 @@
     #     }
     #
 
-    #
-=======
-import logging
-from http.client import HTTPException
-from typing import List, Optional, Any, Dict, Coroutine
-
-from pydantic import ValidationError
-from sqlalchemy import select
-from sqlmodel import Session
-from typing import Optional, TYPE_CHECKING
-
-from MakerMatrix.models.models import CategoryModel, LocationQueryModel, AdvancedPartSearch
-from MakerMatrix.repositories.custom_exceptions import ResourceNotFoundError, PartAlreadyExistsError
-from MakerMatrix.repositories.parts_repositories import PartRepository, handle_categories
-from MakerMatrix.models.models import PartModel, UpdateQuantityRequest, GenericPartQuery
-from MakerMatrix.models.models import engine  # Import the engine from db.py
-from MakerMatrix.database.db import get_session
-from MakerMatrix.schemas.part_create import PartUpdate
-from MakerMatrix.services.category_service import CategoryService
-from MakerMatrix.services.location_service import LocationService
-
-if TYPE_CHECKING:
-    from MakerMatrix.models.models import PartModel  # Only imports for type checking, avoiding circular import
-
-# Configure logging
-logging.basicConfig(level=logging.INFO)
-logger = logging.getLogger(__name__)
-
-
-class PartService:
-    # Initialize a part repository instance
-    part_repo = PartRepository(engine)
-    session = next(get_session())
-
-    #####
-    @staticmethod
-    def get_part_by_details(
-            part_id: Optional[str] = None,
-            part_number: Optional[str] = None,
-            part_name: Optional[str] = None
-    ) -> Optional[dict]:
-        """
-        Determine which parameter is provided and call the appropriate repository method.
-        Returns the part as a dict, or None if not found.
-        """
-        session = next(get_session())
-        try:
-            found_part = None
-            if part_id:
-                found_part = PartService.part_repo.get_part_by_id(session, part_id)
-            elif part_number:
-                found_part = PartService.part_repo.get_part_by_part_number(session, part_number)
-            elif part_name:
-                found_part = PartService.part_repo.get_part_by_name(session, part_name)
-            else:
-                raise ValueError("At least one of part_id, part_number, or part_name must be provided.")
-
-            return found_part.to_dict() if found_part else None
-
-        except Exception as e:
-            logger.error(f"Failed to get part by details: {e}")
-            return None
-
-
-    @staticmethod
-    def update_quantity_service(
-            new_quantity: int,
-            manufacturer_pn: Optional[str] = None,
-            part_number: Optional[str] = None,
-            part_id: Optional[str] = None
-    ) -> bool:
-        """
-        Update the quantity of a part based on part_id, part_number, or manufacturer_pn.
-        Returns True if the update was successful, False otherwise.
-        """
-        session = next(get_session())
-        try:
-            # Attempt to find the part using the provided identifier
-            found_part = None
-            if part_id:
-                found_part = PartService.part_repo.get_part_by_id(session, part_id)
-            elif part_number:
-                found_part = PartService.part_repo.get_part_by_part_number(session, part_number)
-            elif manufacturer_pn:
-                # Example method if it exists in your repository:
-                found_part = PartService.part_repo.get_part_by_manufacturer_pn(session, manufacturer_pn)
-            else:
-                raise ValueError("At least one of part_id, part_number, or manufacturer_pn must be provided.")
-
-            if not found_part:
-                logger.error("Part not found using provided details.")
-                return False
-
-            # Update the quantity using a hypothetical repo method
-            PartService.part_repo.update_quantity(session, found_part.id, new_quantity)
-            logger.info(f"Updated quantity for part '{found_part.part_name}' to {new_quantity}.")
-            return True
-
-        except Exception as e:
-            logger.error(f"Failed to update quantity: {e}")
-            raise
-
-    @staticmethod
-    def delete_part(part_id: str) -> Dict[str, Any]:
-        """
-        Delete a part by its ID using the repository.
-        Returns a structured response dictionary with deleted part info.
-        """
-        session = next(get_session())
-        try:
-            # Ensure the part exists before deletion
-            part = PartService.part_repo.get_part_by_id(session, part_id)
-
-            if not part:
-                raise ResourceNotFoundError(
-                    status="error",
-                    message=f"Part with ID '{part_id}' not found.",
-                    data=None
-                )
-
-            # Perform deletion
-            deleted_part = PartService.part_repo.delete_part(session, part_id)
-
-            return {
-                "status": "deleted",
-                "message": f"Part with ID '{part_id}' was deleted.",
-                "data": deleted_part.model_dump()
-            }
-
-        except ResourceNotFoundError as rnfe:
-            raise rnfe  # Propagate known error
-
-        except Exception as e:
-            logger.error(f"Failed to delete part {part_id}: {e}")
-            raise ValueError(f"Failed to delete part {part_id}: {str(e)}")
-
-    @staticmethod
-    def dynamic_search(search_term: str) -> Any:
-        """
-        Perform a dynamic search on parts using part_repo.
-        """
-        session = next(get_session())
-        try:
-            return PartService.part_repo.dynamic_search(session, search_term)
-        except Exception as e:
-            logger.error(f"Error performing dynamic search: {e}")
-            return {"error": "An error occurred while searching."}
-
-    @staticmethod
-    def clear_all_parts() -> Any:
-        """
-        Clear all parts from the database using the part_repo.
-        """
-        session = next(get_session())
-        try:
-            return PartService.part_repo.clear_all_parts(session)
-        except Exception as e:
-            logger.error(f"Failed to clear all parts: {e}")
-            return None
-
-
-    #####
-
-    @staticmethod
-    def add_part(part_data: Dict[str, Any]) -> Dict[str, Any]:
-        """
-        Add a new part to the database after ensuring that if a location is provided,
-        it exists. Categories are created/retrieved before creating the part.
-        """
-        session = next(get_session())
-        try:
-            # Validate required fields
-            if not part_data.get("part_name"):
-                raise ValueError("Part name is required")
-
-            # Check if the part already exists by its name
-            part_exists = PartRepository.get_part_by_name(session, part_data["part_name"])
-            if part_exists:
-                raise PartAlreadyExistsError(
-                    status="error",
-                    message=f"Part with name '{part_data['part_name']}' already exists",
-                    data=part_exists.model_dump()
-                )
-
-            # Verify that the location exists, but only if a location_id is provided
-            if part_data.get("location_id"):
-                location = LocationService.get_location(LocationQueryModel(id=part_data["location_id"]))
-                if not location:
-                    raise ResourceNotFoundError(
-                        status="error",
-                        message=f"Location with id '{part_data['location_id']}' does not exist.",
-                        data=None
-                    )
-
-            try:
-                # Handle categories first
-                category_names = part_data.pop("category_names", [])
-                categories = []
-
-                if category_names:
-                    for name in category_names:
-                        # Try to get existing category
-                        category = session.exec(
-                            select(CategoryModel).where(CategoryModel.name == name)
-                        ).first()
-
-                        if not category:
-                            # Create new category if it doesn't exist
-                            category = CategoryModel(name=name)
-                            session.add(category)
-                            session.flush()  # Flush to get the ID but don't commit yet
-
-                        categories.append(category)
-
-                part_data["categories"] = categories
-                # Create the part with the prepared categories
-                new_part = PartModel(**part_data)
-                #new_part.categories = categories
-
-                # Add the part via repository
-                part_obj = PartRepository.add_part(session, new_part)
-                return {
-                    "status": "success",
-                    "message": "Part added successfully",
-                    "data": part_obj.to_dict()
-                }
-            except Exception as e:
-                logger.error(f"Failed to create part: {e}")
-                raise ValueError(f"Failed to create part: {e}")
-
-        except Exception as e:
-            session.rollback()
-            raise e
-        finally:
-            session.close()
-
-    @staticmethod
-    def is_part_name_unique(part_name: str) -> bool:
-        """
-        Check if the part name is unique.
-
-        Args:
-            part_name (str): The name of the part to be checked.
-
-        Returns:
-            bool: True if the part name is unique, False otherwise.
-        """
-        return PartService.part_repo.is_part_name_unique(part_name)
-
-    @staticmethod
-    def get_part_by_part_number(part_number: str) -> dict[str, str | dict[str, Any]] | None:
-        identifier = "part number"
-        session = next(get_session())
-        part = PartService.part_repo.get_part_by_part_number(session, part_number)
-        if part:
-            return {
-                "status": "found",
-                "message": f"Part with {identifier} '{part_number}' found.",
-                "data": part.to_dict(),
-            }
-
-    @staticmethod
-    def get_part_counts() -> Dict[str, int]:
-        try:
-            session = next(get_session())
-            total_parts = PartRepository.get_part_counts(session)
-
-            return {
-                "status": "success",
-                "message": "Total part count retrieved successfully.",
-                "total_parts": total_parts
-            }
-        except Exception as e:
-            raise Exception(f"Error retrieving part counts: {str(e)}")
-
-    @staticmethod
-    def get_all_parts(page: int = 1, page_size: int = 10) -> Dict[str, Any]:
-        try:
-            session = next(get_session())
-
-            # Fetch parts using the repository
-            parts = PartRepository.get_all_parts(session=session, page=page, page_size=page_size)
-            total_parts = PartRepository.get_part_counts(session)
-
-            if parts:
-                return {
-                    "status": "success",
-                    "message": f"Retrieved {len(parts)} parts (Page {page}/{(total_parts + page_size - 1) // page_size}).",
-                    "data": [part.model_dump() for part in parts],
-                    "page": page,
-                    "page_size": page_size,
-                    "total_parts": total_parts
-                }
-
-            raise ResourceNotFoundError(
-                status="error",
-                message="No parts found.",
-                data=None
-            )
-
-        except ResourceNotFoundError as rnfe:
-            raise rnfe
-
-    @staticmethod
-    def get_part_by_part_name(part_name: str) -> dict[str, str | dict[str, Any]] | None:
-        """
-        Get a part by its part name.
-
-        Args:
-            part_name (str): The name of the part to be retrieved.
-
-        Returns:
-            dict[str, str | dict[str, Any]] | None: A dictionary containing the status, message, and data of the found part, or None if not found.
-        """
-        identifier = "part name"
-        session = next(get_session())
-        part = PartService.part_repo.get_part_by_name(session, part_name)
-        if part:
-            return {
-                "status": "found",
-                "message": f"Part with {identifier} '{part_name}' found.",
-                "data": part.to_dict(),
-            }
-
-    @staticmethod
-    def get_part_by_id(part_id: str) -> Dict[str, Any]:
-        try:
-            # Use the get_session function to get a session
-            identifier = "ID"
-            session = next(get_session())
-
-            # Fetch part using the repository layer
-            part = PartRepository.get_part_by_id(session, part_id)
-
-            if part:
-                return {
-                    "status": "found",
-                    "message": f"Part with {identifier} '{part_id}' found.",
-                    "data": part.to_dict(),
-                }
-
-            raise ResourceNotFoundError(
-                status="error",
-                message=f"Part with {identifier} '{part_id}' not found.",
-                data=None
-            )
-
-        except ResourceNotFoundError as rnfe:
-            raise rnfe
-
-    @staticmethod
-    def get_parts_by_location_id(location_id: str, recursive=False) -> List[Dict]:
-        return PartService.part_repo.get_parts_by_location_id(location_id, recursive)
-
-    @staticmethod
-    def update_part(part_id: str, part_update: PartUpdate) -> Dict[str, Any]:
-        try:
-            session = next(get_session())
-            part = PartRepository.get_part_by_id(session, part_id)
-            if not part:
-                raise ResourceNotFoundError(resource="Part", resource_id=part_id)
-
-            # Update only the provided fields
-            update_data = part_update.model_dump(exclude_unset=True)
-            for key, value in update_data.items():
-                if key == "category_names" and value is not None:
-                    # Special handling for categories
-                    categories = handle_categories(session, value)
-                    part.categories.clear()  # Clear existing categories
-                    part.categories.extend(categories)  # Add new categories
-                elif hasattr(part, key):
-                    try:
-                        setattr(part, key, value)
-                    except AttributeError as e:
-                        print(f"Skipping read-only or problematic attribute '{key}': {e}")
-
-            # Pass the updated part to the repository for the actual update
-            updated_part = PartRepository.update_part(session, part)
-            if update_data:
-                return {"status": "success", "message": "Part updated successfully", "data": updated_part.to_dict()}
-            else:
-                # TODO: What should we do if no updates were made?
-                # What if we return None
-                return {"status": "success", "message": "No updates provided", "data": updated_part}
-
-        except ResourceNotFoundError:
-            raise
-        except Exception as e:
-            session.rollback()
-            raise ValueError(f"Failed to update part with ID {part_id}: {e}")
-
-    @staticmethod
-    def advanced_search(search_params: AdvancedPartSearch) -> Dict[str, Any]:
-        """
-        Perform an advanced search on parts with multiple filters and sorting options.
-        Returns a dictionary containing the search results and metadata.
-        """
-        session = next(get_session())
-        try:
-            results, total_count = PartService.part_repo.advanced_search(session, search_params)
-            
-            return {
-                "status": "success",
-                "message": "Search completed successfully",
-                "data": {
-                    "items": [part.to_dict() for part in results],
-                    "total": total_count,
-                    "page": search_params.page,
-                    "page_size": search_params.page_size,
-                    "total_pages": (total_count + search_params.page_size - 1) // search_params.page_size
-                }
-            }
-        except Exception as e:
-            logger.error(f"Error performing advanced search: {e}")
-            return {
-                "status": "error",
-                "message": f"An error occurred while searching: {str(e)}",
-                "data": None
-            }
-
-    # def get_part_by_details(part_id: Optional[str] = None, part_number: Optional[str] = None,
-    #                         part_name: Optional[str] = None) -> Optional[dict]:
-    #     # Determine which parameter is provided and call the appropriate repo method
-    #     if part_id:
-    #         return PartService.part_repo.get_part_by_id(part_id)
-    #     elif part_number:
-    #         return PartService.part_repo.get_part_by_part_number(part_number)
-    #     elif part_name:
-    #         return PartService.part_repo.get_part_by_part_name(part_name)
-    #     else:
-    #         raise ValueError("At least one of part_id, part_number, or part_name must be provided.")
-
-    # @staticmethod
-    # def update_quantity_service(new_quantity: int,
-    #                             manufacturer_pn: str = None,
-    #                             part_number: str = None,
-    #                             part_id: str = None) -> bool:
-    #     """
-    #     Update the quantity of a part based on part_id, part_number, or manufacturer_pn.
-    #     Returns True if the update was successful, False if the part was not found.
-    #     """
-    #     try:
-    #         # Attempt to find the part using the provided identifiers
-    #         part = None
-    #         _generic_part = GenericPartQuery(part_id=part_id, part_number=part_number, manufacturer_pn=manufacturer_pn)
-    #         part, _ = PartService.get_generic_part(_generic_part)
-    #
-    #         if not part:
-    #             logger.error("Part not found using provided details.")
-    #             return False
-    #
-    #         PartService.part_repo.update_quantity(part["part_id"], new_quantity)
-    #         logger.info(
-    #             f"Updated quantity for part {part.get('part_number', part.get('manufacturer_pn'))} to {new_quantity}.")
-    #         return True
-    #
-    #     except Exception as e:
-    #         logger.error(f"Failed to update quantity: {e}")
-    #         raise
-    #
-    # @staticmethod
-    # def decrement_count_service(generic_part_query: GenericPartQuery) -> tuple[PartModel | None, Any, Any] | None:
-    #     try:
-    #         part, part_field = PartService.get_generic_part(generic_part_query)
-    #         previous_quantity = part.get('quantity')
-    #         if part:
-    #             part = PartService.part_repo.decrement_count_repo(part['part_id'])
-    #             logger.info(f"Decremented count for {part.get('part_id', part.get("part_id"))}.")
-    #             return part, part_field, previous_quantity
-    #         else:
-    #             logger.error(f"Part not found using provided details.")
-    #         return None
-    #
-    #     except Exception as e:
-    #         logger.error(f"Failed to decrement count for {part}: {e}")
-    #         return None
-    #
-    # @staticmethod
-    # def get_all_parts() -> List[PartModel]:
-    #     try:
-    #         return PartService.part_repo.get_all_parts()
-    #     except Exception as e:
-    #         logger.error(f"Failed to retrieve all parts: {e}")
-    #         return []
-    #
-    # @staticmethod
-    # def get_all_parts_paginated(page: int, page_size: int) -> tuple[Any, Any] | list[Any]:
-    #     try:
-    #         results = PartService.part_repo.get_all_parts_paginated(page=page, page_size=page_size)
-    #         return results
-    #     except Exception as e:
-    #         logger.error(f"Failed to retrieve paginated parts: {e}")
-    #         return []
-    #
-    # @staticmethod
-    # def get_total_parts_count() -> int:
-    #     try:
-    #         return PartService.part_repo.get_total_parts_count()
-    #     except Exception as e:
-    #         logger.error(f"Failed to retrieve total parts count: {e}")
-    #         return 0
-    #
-    # @staticmethod
-    # def get_part_by_id(part_id: str) -> Coroutine[Any, Any, PartModel | None] | None:
-    #     try:
-    #         return PartService.part_repo.get_part_by_id(part_id)
-    #     except Exception as e:
-    #         logger.error(f"Failed to retrieve part by ID {part_id}: {e}")
-    #         return None
-    #
-    # @staticmethod
-
-    #
-
-    #
-    # @staticmethod
-    # def get_parts_paginated(page: int, page_size: int) -> Dict[str, Any]:
-    #     try:
-    #         parts = PartService.part_repo.get_all_parts_paginated(page=page, page_size=page_size)
-    #         total_count = PartService.part_repo.get_total_parts_count()
-    #         return {"parts": parts, "page": page, "page_size": page_size, "total": total_count}
-    #     except Exception as e:
-    #         print(f"Failed to retrieve paginated parts: {e}")
-    #         return {"error": str(e)}
-    #
-    # @staticmethod
-    # def add_part(part: PartModel, overwrite: bool = False) -> dict | None:
-    #     try:
-    #         return PartService.part_repo.add_part(part.dict(), overwrite=overwrite)
-    #     except Exception as e:
-    #         logger.error(f"Failed to add part {part}: {e}")
-    #         return None
-    #
-    # @staticmethod
-    # def delete_part(part_id: str) -> Any | None:
-    #     part_exists = PartService.get_part_by_id(part_id)
-    #     if not part_exists:
-    #         return None
-    #     return PartService.part_repo.delete_part(part_id)
-    #
-    # @staticmethod
-    # def dynamic_search(search_term: str):
-    #     try:
-    #         return PartService.part_repo.dynamic_search(search_term)
-    #     except Exception as e:
-    #         print(f"Error performing dynamic search: {e}")
-    #         return {"error": "An error occurred while searching."}
-    #
-    # @staticmethod
-    # def clear_all_parts():
-    #     return PartService.part_repo.clear_all_parts()
-    #
-
-    #
-    # @staticmethod
-    # def preview_delete_location(location_id: str) -> Dict:
-    #     # Get all parts affected under this location
-    #     parts = PartService.part_repo.get_parts_by_location_id(location_id, recursive=True)
-    #     affected_parts_count = len(parts)
-    #
-    #     # Get all child locations under this location
-    #     from MakerMatrix.repositories.location_repositories import LocationRepository
-    #     location_repo = LocationRepository()
-    #     child_locations = location_repo.get_child_locations(location_id)
-    #     affected_children_count = len(child_locations)
-    #
-    #     return {
-    #         "location_id": location_id,
-    #         "affected_parts_count": affected_parts_count,
-    #         "affected_children_count": affected_children_count,
-    #         "parts": parts,
-    #         "children": child_locations
-    #     }
-    #
-
-    #
->>>>>>> 4457e731
+    #